--- conflicted
+++ resolved
@@ -3,13 +3,8 @@
 go 1.23.0
 
 require (
-<<<<<<< HEAD
 	github.com/IBM/sarama v1.45.2
-	github.com/google/uuid v1.5.0
-=======
-	github.com/IBM/sarama v1.40.1
 	github.com/google/uuid v1.6.0
->>>>>>> 11cc6850
 	github.com/gorilla/mux v1.8.1
 	github.com/gorilla/websocket v1.5.1
 	github.com/lib/pq v1.10.9
